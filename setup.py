from setuptools import find_packages, setup

__repository_url__ = "https://github.com/lifeiteng/OmniSenseVoice"
__download_url__ = "https://github.com/lifeiteng/OmniSenseVoice/releases"


setup(
    name="OmniSenseVoice",
<<<<<<< HEAD
    version="0.1.8",
=======
    version="0.2.0",
>>>>>>> c15bed1f
    packages=find_packages(where="src"),
    package_dir={"": "src"},
    package_data={"": []},
    description="OmniSenseVoice",
    author="lifeiteng0422@gmail.com",
    long_description=open("README.md", encoding="utf-8").read(),
    long_description_content_type="text/markdown",
    # The project's main homepage.
    url=__repository_url__,
    download_url=__download_url__,
    readme="README.md",
    python_requires=">=3.8",
    install_requires=[
        "funasr_onnx==0.4.1",
        "modelscope==1.18.0",
        "funasr==1.1.6",
        "lhotse>=1.24.2",
        "kaldialign",
        "torch",
        "torchaudio",
    ],
    entry_points={
        "console_scripts": ["omnisense=omnisense.bin:cli"],
    },
    include_package_data=True,
    classifiers=[
        "Development Status :: 5 - Production/Stable",
        "Programming Language :: Python :: 3.8",
        "Programming Language :: Python :: 3.9",
        "Programming Language :: Python :: 3.10",
        "Programming Language :: Python :: 3.11",
        "Programming Language :: Python :: 3.12",
        "Intended Audience :: Science/Research",
        "Operating System :: POSIX :: Linux",
        "Operating System :: MacOS :: MacOS X",
        "Operating System :: Microsoft :: Windows",
        "License :: OSI Approved :: Apache Software License",
        "Topic :: Multimedia :: Sound/Audio :: Speech",
        "Topic :: Scientific/Engineering :: Artificial Intelligence",
        "Topic :: Software Development :: Libraries :: Python Modules",
        "Typing :: Typed",
    ],
)<|MERGE_RESOLUTION|>--- conflicted
+++ resolved
@@ -6,11 +6,7 @@
 
 setup(
     name="OmniSenseVoice",
-<<<<<<< HEAD
-    version="0.1.8",
-=======
     version="0.2.0",
->>>>>>> c15bed1f
     packages=find_packages(where="src"),
     package_dir={"": "src"},
     package_data={"": []},
